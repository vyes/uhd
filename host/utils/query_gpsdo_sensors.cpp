--- conflicted
+++ resolved
@@ -1,9 +1,5 @@
 //
-<<<<<<< HEAD
-// Copyright 2012,2014,2015 Ettus Research LLC
-=======
 // Copyright 2012,2014-2016 Ettus Research LLC
->>>>>>> 8bfc4f54
 //
 // This program is free software: you can redistribute it and/or modify
 // it under the terms of the GNU General Public License as published by
@@ -162,11 +158,7 @@
       //instruct the USRP to wait for the next PPS edge, then set the new time on the following PPS
       usrp->set_time_unknown_pps(next_pps_time);
       //allow some time to make sure the PPS has come…
-<<<<<<< HEAD
-      boost::this_thread::sleep(boost::posix_time::seconds(1.1));
-=======
       boost::this_thread::sleep(boost::posix_time::milliseconds(1100));
->>>>>>> 8bfc4f54
       //…then ask
       gps_seconds = usrp->get_mboard_sensor("gps_time").to_int();
       pps_seconds = usrp->get_time_last_pps().to_ticks(1.0);
