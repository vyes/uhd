--- conflicted
+++ resolved
@@ -32,11 +32,7 @@
 namespace uhd {
     namespace rfnoc {
 
-<<<<<<< HEAD
-#define UHD_RFNOC_BLOCK_TRACE() UHD_MSG(status) << "[" << unique_id() << "] "
-=======
 #define UHD_RFNOC_BLOCK_TRACE() UHD_LOGGER_TRACE("RFNOC")
->>>>>>> 5964adcd
 
 /*! \brief Abstract base class for streaming nodes.
  *
