--- conflicted
+++ resolved
@@ -119,14 +119,8 @@
             const uint32_t rb_rx = uint32_t(rb_word64 & 0xffffffff);
 
             // Compare TX and RX values to test word
-<<<<<<< HEAD
-            bool test_fail = word32 != rb_tx or word32 != rb_rx;
-            if(test_fail)
-            {
-=======
             const bool test_fail = word32 != rb_tx or word32 != rb_rx;
             if (test_fail) {
->>>>>>> 70d8d2a7
                 UHD_LOGGER_ERROR("AD936X")
                   << "CODEC loopback test failed! "
                   << boost::format("Expected: 0x%08X Received (TX/RX): 0x%08X/0x%08X")
